#!/usr/bin/env python
# -*- coding: utf-8 -*-
#
# =============================================================================
#  Version: 1.00 (December 15, 2015)
#  Author: Giuseppe Attardi (attardi@di.unipi.it), University of Pisa
#
# =============================================================================
#  Copyright (c) 2015. Giuseppe Attardi (attardi@di.unipi.it).
# =============================================================================
#  This file is part of Tanl.
#
#  Tanl is free software; you can redistribute it and/or modify it
#  under the terms of the GNU General Public License, version 3,
#  as published by the Free Software Foundation.
#
#  Tanl is distributed in the hope that it will be useful,
#  but WITHOUT ANY WARRANTY; without even the implied warranty of
#  MERCHANTABILITY or FITNESS FOR A PARTICULAR PURPOSE.  See the
#  GNU General Public License for more details.
#
#  You should have received a copy of the GNU General Public License
#  along with this program.  If not, see <http://www.gnu.org/licenses/>.
# =============================================================================

"""Wikipedia Cirrus Extractor:
Extracts and cleans text from a Wikipedia Cirrus dump and stores output in a
number of files of similar size in a given directory.
Each file will contain several documents in the format:

	<doc id="" url="" title="" language="" revision="">
        ...
        </doc>

"""

import sys, os.path, time
import re
import json
import argparse
import bz2
import gzip
import logging

# Program version
version = '1.00'

urlbase = 'http://it.wikipedia.org/'

# ----------------------------------------------------------------------

class NextFile(object):
    """
    Synchronous generation of next available file name.
    """

    filesPerDir = 100

    def __init__(self, path_name):
        self.path_name = path_name
        self.dir_index = -1
        self.file_index = -1

    def next(self):
        self.file_index = (self.file_index + 1) % NextFile.filesPerDir
        if self.file_index == 0:
            self.dir_index += 1
        dirname = self._dirname()
        if not os.path.isdir(dirname):
            os.makedirs(dirname)
        return self._filepath()

    def _dirname(self):
        char1 = self.dir_index % 26
        char2 = self.dir_index / 26 % 26
        return os.path.join(self.path_name, '%c%c' % (ord('A') + char2, ord('A') + char1))

    def _filepath(self):
        return '%s/wiki_%02d' % (self._dirname(), self.file_index)

class OutputSplitter(object):
    """
    File-like object, that splits output to multiple files of a given max size.
    """

    def __init__(self, nextFile, max_file_size=0, compress=True):
        """
        :param nextfile: a NextFile object from which to obtain filenames
            to use.
        :param max_file_size: the maximum size of each file.
        :para compress: whether to write data with bzip compression.
        """
        self.nextFile = nextFile
        self.compress = compress
        self.max_file_size = max_file_size
        self.file = self.open(self.nextFile.next())

    def reserve(self, size):
        if self.file.tell() + size > self.max_file_size:
            self.close()
            self.file = self.open(self.nextFile.next())

    def write(self, data):
        self.reserve(len(data))
        self.file.write(data)

    def close(self):
        self.file.close()

    def open(self, filename):
        if self.compress:
            return bz2.BZ2File(filename + '.bz2', 'w')
        else:
            return open(filename, 'w')

# ----------------------------------------------------------------------

class Extractor(object):

    def extract(self, out):
        """
        :param out: output file.
        """
        logging.debug("%s\t%s", self.id, self.title)
        text = ''.join(self.page)
        url = get_url(self.id)
        header = '<doc id="%s" url="%s" title="%s" language="%s" revision="%s">\n' % (self.id, url, self.title, self.language, self.revision)
        # Separate header from text with a newline.
        header += self.title + '\n\n'
        header = header.encode('utf-8')
        footer = "\n</doc>\n"
        out.write(header)
        text = clean(self, text)
        for line in compact(text):
            out.write(line.encode('utf-8'))
            out.write('\n')
        out.write(footer)

def process_dump(input_file, out_file, file_size, file_compress):
    """
    :param input_file: name of the wikipedia dump file; '-' to read from stdin
    :param out_file: directory where to store extracted data, or '-' for stdout
    :param file_size: max size of each extracted file, or None for no max (one file)
    :param file_compress: whether to compress files with bzip.
    """

    if input_file == '-':
        input = sys.stdin
    else:
        input = gzip.open(input_file)

    if out_file == '-':
        output = sys.stdout
        if file_compress:
            logging.warn("writing to stdout, so no output compression (use external tool)")
    else:
        nextFile = NextFile(out_file)
        output = OutputSplitter(nextFile, file_size, file_compress)

    # process dump
    # format
    # {"index":{"_type":"page","_id":"3825914"}}
    # {"namespace":0,"title":TITLE,"timestamp":"2014-06-29T15:51:09Z","text":TEXT,...}
    while True:
        line = input.readline()
        if not line:
            break
        index = json.loads(line)
        content = json.loads(input.readline())
        type = index['index']['_type']
        id = index['index']['_id']
<<<<<<< HEAD
        if type == 'page' and content.get('namespace') == 0:
=======
        language = content['language']
        revision = content['version']
        if type == 'page' and content['namespace'] == 0:
>>>>>>> 57a75c5f
            title = content['title']
            text = content['text']
            # drop references:
            # ^ The Penguin Dictionary
            text = re.sub(r'  \^ .*', '', text)
            url = urlbase + 'wiki?curid=' + id
            header = '<doc id="%s" url="%s" title="%s" language="%s" revision="%s">\n' % (id, url, title, language, revision)
            page = header + title + '\n\n' + text + '\n</doc>\n'
            output.write(page.encode('utf-8'))

# ----------------------------------------------------------------------

# Minimum size of output files
minFileSize = 200 * 1024

def main():
    parser = argparse.ArgumentParser(prog=os.path.basename(sys.argv[0]),
        formatter_class=argparse.RawDescriptionHelpFormatter,
                                     description=__doc__)
    parser.add_argument("input",
                        help="Cirrus Json wiki dump file")
    groupO = parser.add_argument_group('Output')
    groupO.add_argument("-o", "--output", default="text",
                        help="directory for extracted files (or '-' for dumping to stdin)")
    groupO.add_argument("-b", "--bytes", default="1M",
                        help="maximum bytes per output file (default %(default)s)",
                        metavar="n[KMG]")
    groupO.add_argument("-c", "--compress", action="store_true",
                        help="compress output files using bzip")

    groupP = parser.add_argument_group('Processing')
    groupP.add_argument("-ns", "--namespaces", default="", metavar="ns1,ns2",
                        help="accepted namespaces")

    groupS = parser.add_argument_group('Special')
    groupS.add_argument("-q", "--quiet", action="store_true",
                        help="suppress reporting progress info")
    groupS.add_argument("-v", "--version", action="version",
                        version='%(prog)s ' + version,
                        help="print program version")

    args = parser.parse_args()

    try:
        power = 'kmg'.find(args.bytes[-1].lower()) + 1
        file_size = int(args.bytes[:-1]) * 1024 ** power
        if file_size < minFileSize:
            raise ValueError()
    except ValueError:
        logging.error('Insufficient or invalid size: %s', args.bytes)
        return

    FORMAT = '%(levelname)s: %(message)s'
    logging.basicConfig(format=FORMAT)

    logger = logging.getLogger()
    if not args.quiet:
        logger.setLevel(logging.INFO)

    input_file = args.input

    output_path = args.output
    if output_path != '-' and not os.path.isdir(output_path):
        try:
            os.makedirs(output_path)
        except:
            logging.error('Could not create: %s', output_path)
            return

    process_dump(input_file, output_path, file_size, args.compress)


if __name__ == '__main__':
    main()<|MERGE_RESOLUTION|>--- conflicted
+++ resolved
@@ -169,13 +169,9 @@
         content = json.loads(input.readline())
         type = index['index']['_type']
         id = index['index']['_id']
-<<<<<<< HEAD
-        if type == 'page' and content.get('namespace') == 0:
-=======
         language = content['language']
         revision = content['version']
         if type == 'page' and content['namespace'] == 0:
->>>>>>> 57a75c5f
             title = content['title']
             text = content['text']
             # drop references:
